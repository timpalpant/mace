--- conflicted
+++ resolved
@@ -143,7 +143,6 @@
 year={2022},
 url={https://openreview.net/forum?id=YPpSngE-ZU}
 }
-
 @misc{Batatia2022Design,
   title = {The Design Space of E(3)-Equivariant Atom-Centered Interatomic Potentials},
   author = {Batatia, Ilyes and Batzner, Simon and Kov{\'a}cs, D{\'a}vid P{\'e}ter and Musaelian, Albert and Simm, Gregor N. C. and Drautz, Ralf and Ortner, Christoph and Kozinsky, Boris and Cs{\'a}nyi, G{\'a}bor},
@@ -164,8 +163,4 @@
 
 ## License
 
-<<<<<<< HEAD
-MACE is published and distributed under the [MIT license](MIT.md).
-=======
-MACE is published and distributed under the [MIT](MIT.md).
->>>>>>> f2405d04
+MACE is published and distributed under the [Academic Software License v1.0 ](ASL.md).