###########################################################################################
# Training script for MACE
# Authors: Ilyes Batatia, Gregor Simm, David Kovacs
# This program is distributed under the MIT License (see MIT.md)
###########################################################################################

import argparse
import ast
import glob
import json
import logging
import os
from copy import deepcopy
from pathlib import Path
from typing import List, Optional

import torch.distributed
import torch.nn.functional
from e3nn.util import jit
from torch.nn.parallel import DistributedDataParallel as DDP
from torch.utils.data import ConcatDataset
from torch_ema import ExponentialMovingAverage

import mace
from mace import data, tools
from mace.calculators.foundations_models import mace_mp, mace_off
from mace.cli.convert_cueq_e3nn import run as run_cueq_to_e3nn
from mace.cli.convert_e3nn_cueq import run as run_e3nn_to_cueq
from mace.tools import torch_geometric
from mace.tools.model_script_utils import configure_model
from mace.tools.multihead_tools import (
    HeadConfig,
    assemble_mp_data,
    dict_head_to_dataclass,
    prepare_default_head,
)
from mace.tools.scripts_utils import (
    LRScheduler,
    check_path_ase_read,
    convert_to_json_format,
    dict_to_array,
    extract_config_mace_model,
    get_atomic_energies,
    get_avg_num_neighbors,
    get_config_type_weights,
    get_dataset_from_xyz,
    get_files_with_suffix,
    get_loss_fn,
    get_optimizer,
    get_params_options,
    get_swa,
    print_git_commit,
    remove_pt_head,
    setup_wandb,
)
from mace.tools.slurm_distributed import DistributedEnvironment
from mace.tools.tables_utils import create_error_table
from mace.tools.utils import AtomicNumberTable
from torch.optim import LBFGS
from distributed_shampoo import AdamGraftingConfig, DistributedShampoo


def main() -> None:
    """
    This script runs the training/fine tuning for mace
    """
    args = tools.build_default_arg_parser().parse_args()
    run(args)


def run(args: argparse.Namespace) -> None:
    """
    This script runs the training/fine tuning for mace
    """
    tag = tools.get_tag(name=args.name, seed=args.seed)
    args, input_log_messages = tools.check_args(args)

    if args.device == "xpu":
        try:
            import intel_extension_for_pytorch as ipex
        except ImportError as e:
            raise ImportError(
                "Error: Intel extension for PyTorch not found, but XPU device was specified"
            ) from e
    if args.distributed:
        try:
            distr_env = DistributedEnvironment()
        except Exception as e:  # pylint: disable=W0703
            logging.error(f"Failed to initialize distributed environment: {e}")
            return
        world_size = distr_env.world_size
        local_rank = distr_env.local_rank
        rank = distr_env.rank
        if rank == 0:
            print(distr_env)
        torch.distributed.init_process_group(backend="nccl")
    else:
        rank = int(0)

    # Setup
    tools.set_seeds(args.seed)
    tools.setup_logger(level=args.log_level, tag=tag, directory=args.log_dir, rank=rank)
    logging.info("===========VERIFYING SETTINGS===========")
    for message, loglevel in input_log_messages:
        logging.log(level=loglevel, msg=message)

    if args.distributed:
        torch.cuda.set_device(local_rank)
        logging.info(f"Process group initialized: {torch.distributed.is_initialized()}")
        logging.info(f"Processes: {world_size}")

    try:
        logging.info(f"MACE version: {mace.__version__}")
    except AttributeError:
        logging.info("Cannot find MACE version, please install MACE via pip")
    logging.debug(f"Configuration: {args}")

    tools.set_default_dtype(args.default_dtype)
    device = tools.init_device(args.device)
    commit = print_git_commit()
    model_foundation: Optional[torch.nn.Module] = None
    if args.foundation_model is not None:
        if args.foundation_model in ["small", "medium", "large"]:
            logging.info(
                f"Using foundation model mace-mp-0 {args.foundation_model} as initial checkpoint."
            )
            calc = mace_mp(
                model=args.foundation_model,
                device=args.device,
                default_dtype=args.default_dtype,
            )
            model_foundation = calc.models[0]
        elif args.foundation_model in ["small_off", "medium_off", "large_off"]:
            model_type = args.foundation_model.split("_")[0]
            logging.info(
                f"Using foundation model mace-off-2023 {model_type} as initial checkpoint. ASL license."
            )
            calc = mace_off(
                model=model_type,
                device=args.device,
                default_dtype=args.default_dtype,
            )
            model_foundation = calc.models[0]
        else:
            model_foundation = torch.load(
                args.foundation_model, map_location=args.device
            )
            logging.info(
                f"Using foundation model {args.foundation_model} as initial checkpoint."
            )
        args.r_max = model_foundation.r_max.item()
        if (
            args.foundation_model not in ["small", "medium", "large"]
            and args.pt_train_file is None
        ):
            logging.warning(
                "Using multiheads finetuning with a foundation model that is not a Materials Project model, need to provied a path to a pretraining file with --pt_train_file."
            )
            args.multiheads_finetuning = False
        if args.multiheads_finetuning:
            assert (
                args.E0s != "average"
            ), "average atomic energies cannot be used for multiheads finetuning"
            # check that the foundation model has a single head, if not, use the first head
            if hasattr(model_foundation, "heads"):
                if len(model_foundation.heads) > 1:
                    logging.warning(
                        "Mutlihead finetuning with models with more than one head is not supported, using the first head as foundation head."
                    )
                    model_foundation = remove_pt_head(
                        model_foundation, args.foundation_head
                    )
    else:
        args.multiheads_finetuning = False

    if args.heads is not None:
        args.heads = ast.literal_eval(args.heads)
    else:
        args.heads = prepare_default_head(args)

    logging.info("===========LOADING INPUT DATA===========")
    heads = list(args.heads.keys())
    logging.info(f"Using heads: {heads}")
    head_configs: List[HeadConfig] = []
    for head, head_args in args.heads.items():
        logging.info(f"=============    Processing head {head}     ===========")
        head_config = dict_head_to_dataclass(head_args, head, args)
        if head_config.statistics_file is not None:
            with open(head_config.statistics_file, "r") as f:  # pylint: disable=W1514
                statistics = json.load(f)
            logging.info("Using statistics json file")
            head_config.r_max = (
                statistics["r_max"] if args.foundation_model is None else args.r_max
            )
            head_config.atomic_numbers = statistics["atomic_numbers"]
            head_config.mean = statistics["mean"]
            head_config.std = statistics["std"]
            head_config.avg_num_neighbors = statistics["avg_num_neighbors"]
            head_config.compute_avg_num_neighbors = False
            if isinstance(statistics["atomic_energies"], str) and statistics[
                "atomic_energies"
            ].endswith(".json"):
                with open(statistics["atomic_energies"], "r", encoding="utf-8") as f:
                    atomic_energies = json.load(f)
                head_config.E0s = atomic_energies
                head_config.atomic_energies_dict = ast.literal_eval(atomic_energies)
            else:
                head_config.E0s = statistics["atomic_energies"]
                head_config.atomic_energies_dict = ast.literal_eval(
                    statistics["atomic_energies"]
                )

        # Data preparation
        if check_path_ase_read(head_config.train_file):
            if head_config.valid_file is not None:
                assert check_path_ase_read(
                    head_config.valid_file
                ), "valid_file if given must be same format as train_file"
            config_type_weights = get_config_type_weights(
                head_config.config_type_weights
            )
            collections, atomic_energies_dict = get_dataset_from_xyz(
                work_dir=args.work_dir,
                train_path=head_config.train_file,
                valid_path=head_config.valid_file,
                valid_fraction=head_config.valid_fraction,
                config_type_weights=config_type_weights,
                test_path=head_config.test_file,
                seed=args.seed,
                energy_key=head_config.energy_key,
                forces_key=head_config.forces_key,
                stress_key=head_config.stress_key,
                virials_key=head_config.virials_key,
                dipole_key=head_config.dipole_key,
                charges_key=head_config.charges_key,
                head_name=head_config.head_name,
                keep_isolated_atoms=head_config.keep_isolated_atoms,
            )
            head_config.collections = collections
            head_config.atomic_energies_dict = atomic_energies_dict
            logging.info(
                f"Total number of configurations: train={len(collections.train)}, valid={len(collections.valid)}, "
                f"tests=[{', '.join([name + ': ' + str(len(test_configs)) for name, test_configs in collections.tests])}],"
            )
        head_configs.append(head_config)

    if all(check_path_ase_read(head_config.train_file) for head_config in head_configs):
        size_collections_train = sum(
            len(head_config.collections.train) for head_config in head_configs
        )
        size_collections_valid = sum(
            len(head_config.collections.valid) for head_config in head_configs
        )
        if size_collections_train < args.batch_size:
            logging.error(
                f"Batch size ({args.batch_size}) is larger than the number of training data ({size_collections_train})"
            )
        if size_collections_valid < args.valid_batch_size:
            logging.warning(
                f"Validation batch size ({args.valid_batch_size}) is larger than the number of validation data ({size_collections_valid})"
            )

    if args.multiheads_finetuning:
        logging.info(
            "==================Using multiheads finetuning mode=================="
        )
        args.loss = "universal"
        if (
            args.foundation_model in ["small", "medium", "large"]
            or args.pt_train_file == "mp"
        ):
            logging.info(
                "Using foundation model for multiheads finetuning with Materials Project data"
            )
            heads = list(dict.fromkeys(["pt_head"] + heads))
            head_config_pt = HeadConfig(
                head_name="pt_head",
                E0s="foundation",
                statistics_file=args.statistics_file,
                compute_avg_num_neighbors=False,
                avg_num_neighbors=model_foundation.interactions[0].avg_num_neighbors,
            )
            collections = assemble_mp_data(args, tag, head_configs)
            head_config_pt.collections = collections
            head_config_pt.train_file = f"mp_finetuning-{tag}.xyz"
            head_configs.append(head_config_pt)
        else:
            logging.info(
                f"Using foundation model for multiheads finetuning with {args.pt_train_file}"
            )
            heads = list(dict.fromkeys(["pt_head"] + heads))
            collections, atomic_energies_dict = get_dataset_from_xyz(
                work_dir=args.work_dir,
                train_path=args.pt_train_file,
                valid_path=args.pt_valid_file,
                valid_fraction=args.valid_fraction,
                config_type_weights=None,
                test_path=None,
                seed=args.seed,
                energy_key=args.energy_key,
                forces_key=args.forces_key,
                stress_key=args.stress_key,
                virials_key=args.virials_key,
                dipole_key=args.dipole_key,
                charges_key=args.charges_key,
                head_name="pt_head",
                keep_isolated_atoms=args.keep_isolated_atoms,
            )
            head_config_pt = HeadConfig(
                head_name="pt_head",
                train_file=args.pt_train_file,
                valid_file=args.pt_valid_file,
                E0s="foundation",
                statistics_file=args.statistics_file,
                valid_fraction=args.valid_fraction,
                config_type_weights=None,
                energy_key=args.energy_key,
                forces_key=args.forces_key,
                stress_key=args.stress_key,
                virials_key=args.virials_key,
                dipole_key=args.dipole_key,
                charges_key=args.charges_key,
                keep_isolated_atoms=args.keep_isolated_atoms,
                collections=collections,
                avg_num_neighbors=model_foundation.interactions[0].avg_num_neighbors,
                compute_avg_num_neighbors=False,
            )
            head_config_pt.collections = collections
            head_configs.append(head_config_pt)
        logging.info(
            f"Total number of configurations: train={len(collections.train)}, valid={len(collections.valid)}"
        )

    # Atomic number table
    # yapf: disable
    for head_config in head_configs:
        if head_config.atomic_numbers is None:
            assert check_path_ase_read(head_config.train_file), "Must specify atomic_numbers when using .h5 train_file input"
            z_table_head = tools.get_atomic_number_table_from_zs(
                z
                for configs in (head_config.collections.train, head_config.collections.valid)
                for config in configs
                for z in config.atomic_numbers
            )
            head_config.atomic_numbers = z_table_head.zs
            head_config.z_table = z_table_head
        else:
            if head_config.statistics_file is None:
                logging.info("Using atomic numbers from command line argument")
            else:
                logging.info("Using atomic numbers from statistics file")
            zs_list = ast.literal_eval(head_config.atomic_numbers)
            assert isinstance(zs_list, list)
            z_table_head = tools.AtomicNumberTable(zs_list)
            head_config.atomic_numbers = zs_list
            head_config.z_table = z_table_head
        # yapf: enable
    all_atomic_numbers = set()
    for head_config in head_configs:
        all_atomic_numbers.update(head_config.atomic_numbers)
    z_table = AtomicNumberTable(sorted(list(all_atomic_numbers)))
    logging.info(f"Atomic Numbers used: {z_table.zs}")

    # Atomic energies
    atomic_energies_dict = {}
    for head_config in head_configs:
        if head_config.atomic_energies_dict is None or len(head_config.atomic_energies_dict) == 0:
            assert head_config.E0s is not None, "Atomic energies must be provided"
            if check_path_ase_read(head_config.train_file) and head_config.E0s.lower() != "foundation":
                atomic_energies_dict[head_config.head_name] = get_atomic_energies(
                    head_config.E0s, head_config.collections.train, head_config.z_table
                )
            elif head_config.E0s.lower() == "foundation":
                assert args.foundation_model is not None
                z_table_foundation = AtomicNumberTable(
                    [int(z) for z in model_foundation.atomic_numbers]
                )
                foundation_atomic_energies = model_foundation.atomic_energies_fn.atomic_energies
                if foundation_atomic_energies.ndim > 1:
                    foundation_atomic_energies = foundation_atomic_energies.squeeze()
                    if foundation_atomic_energies.ndim == 2:
                        foundation_atomic_energies = foundation_atomic_energies[0]
                        logging.info("Foundation model has multiple heads, using the first head as foundation E0s.")
                atomic_energies_dict[head_config.head_name] = {
                    z: foundation_atomic_energies[
                        z_table_foundation.z_to_index(z)
                    ].item()
                    for z in z_table.zs
                }
            else:
                atomic_energies_dict[head_config.head_name] = get_atomic_energies(head_config.E0s, None, head_config.z_table)
        else:
            atomic_energies_dict[head_config.head_name] = head_config.atomic_energies_dict

    # Atomic energies for multiheads finetuning
    if args.multiheads_finetuning:
        assert (
            model_foundation is not None
        ), "Model foundation must be provided for multiheads finetuning"
        z_table_foundation = AtomicNumberTable(
            [int(z) for z in model_foundation.atomic_numbers]
        )
        foundation_atomic_energies = model_foundation.atomic_energies_fn.atomic_energies
        if foundation_atomic_energies.ndim > 1:
            foundation_atomic_energies = foundation_atomic_energies.squeeze()
            if foundation_atomic_energies.ndim == 2:
                foundation_atomic_energies = foundation_atomic_energies[0]
                logging.info("Foundation model has multiple heads, using the first head as foundation E0s.")
        atomic_energies_dict["pt_head"] = {
            z: foundation_atomic_energies[
                z_table_foundation.z_to_index(z)
            ].item()
            for z in z_table.zs
        }

    if args.model == "AtomicDipolesMACE":
        atomic_energies = None
        dipole_only = True
        args.compute_dipole = True
        args.compute_energy = False
        args.compute_forces = False
        args.compute_virials = False
        args.compute_stress = False
    else:
        dipole_only = False
        if args.model == "EnergyDipolesMACE":
            args.compute_dipole = True
            args.compute_energy = True
            args.compute_forces = True
            args.compute_virials = False
            args.compute_stress = False
        else:
            args.compute_energy = True
            args.compute_dipole = False
        # atomic_energies: np.ndarray = np.array(
        #     [atomic_energies_dict[z] for z in z_table.zs]
        # )
        atomic_energies = dict_to_array(atomic_energies_dict, heads)
        for head_config in head_configs:
            try:
                logging.info(f"Atomic Energies used (z: eV) for head {head_config.head_name}: " + "{" + ", ".join([f"{z}: {atomic_energies_dict[head_config.head_name][z]}" for z in head_config.z_table.zs]) + "}")
            except KeyError as e:
                raise KeyError(f"Atomic number {e} not found in atomic_energies_dict for head {head_config.head_name}, add E0s for this atomic number") from e


    valid_sets = {head: [] for head in heads}
    train_sets = {head: [] for head in heads}
    for head_config in head_configs:
        if check_path_ase_read(head_config.train_file):
            train_sets[head_config.head_name] = [
                data.AtomicData.from_config(
                    config, z_table=z_table, cutoff=args.r_max, heads=heads
                )
                for config in head_config.collections.train
            ]
            valid_sets[head_config.head_name] = [
                    data.AtomicData.from_config(
                        config, z_table=z_table, cutoff=args.r_max, heads=heads
                    )
                    for config in head_config.collections.valid
                ]

        elif head_config.train_file.endswith(".h5"):
            train_sets[head_config.head_name] = data.HDF5Dataset(
                head_config.train_file, r_max=args.r_max, z_table=z_table, heads=heads, head=head_config.head_name
            )
            valid_sets[head_config.head_name] = data.HDF5Dataset(
                head_config.valid_file, r_max=args.r_max, z_table=z_table, heads=heads, head=head_config.head_name
            )
        else:  # This case would be for when the file path is to a directory of multiple .h5 files
            train_sets[head_config.head_name] = data.dataset_from_sharded_hdf5(
                head_config.train_file, r_max=args.r_max, z_table=z_table, heads=heads, head=head_config.head_name
            )
            valid_sets[head_config.head_name] = data.dataset_from_sharded_hdf5(
                head_config.valid_file, r_max=args.r_max, z_table=z_table, heads=heads, head=head_config.head_name
            )
        train_loader_head = torch_geometric.dataloader.DataLoader(
            dataset=train_sets[head_config.head_name],
            batch_size=args.batch_size,
            shuffle=True,
            drop_last=True,
            pin_memory=args.pin_memory,
            num_workers=args.num_workers,
            generator=torch.Generator().manual_seed(args.seed),
        )
        head_config.train_loader = train_loader_head
    # concatenate all the trainsets
    train_set = ConcatDataset([train_sets[head] for head in heads])
    train_sampler, valid_sampler = None, None
    if args.distributed:
        train_sampler = torch.utils.data.distributed.DistributedSampler(
            train_set,
            num_replicas=world_size,
            rank=rank,
            shuffle=True,
            drop_last=True,
            seed=args.seed,
        )
        valid_samplers = {}
        for head, valid_set in valid_sets.items():
            valid_sampler = torch.utils.data.distributed.DistributedSampler(
                valid_set,
                num_replicas=world_size,
                rank=rank,
                shuffle=True,
                drop_last=True,
                seed=args.seed,
            )
            valid_samplers[head] = valid_sampler
    train_loader = torch_geometric.dataloader.DataLoader(
        dataset=train_set,
        batch_size=args.batch_size,
        sampler=train_sampler,
        shuffle=(train_sampler is None),
        drop_last=(train_sampler is None),
        pin_memory=args.pin_memory,
        num_workers=args.num_workers,
        generator=torch.Generator().manual_seed(args.seed),
    )
    valid_loaders = {heads[i]: None for i in range(len(heads))}
    if not isinstance(valid_sets, dict):
        valid_sets = {"Default": valid_sets}
    for head, valid_set in valid_sets.items():
        valid_loaders[head] = torch_geometric.dataloader.DataLoader(
            dataset=valid_set,
            batch_size=args.valid_batch_size,
            sampler=valid_samplers[head] if args.distributed else None,
            shuffle=False,
            drop_last=False,
            pin_memory=args.pin_memory,
            num_workers=args.num_workers,
            generator=torch.Generator().manual_seed(args.seed),
        )

    loss_fn = get_loss_fn(args, dipole_only, args.compute_dipole)
    args.avg_num_neighbors = get_avg_num_neighbors(head_configs, args, train_loader, device)

    # Model
    model, output_args = configure_model(args, train_loader, atomic_energies, model_foundation, heads, z_table)
    model.to(device)

    logging.debug(model)
    logging.info(f"Total number of parameters: {tools.count_parameters(model)}")
    logging.info("")
    logging.info("===========OPTIMIZER INFORMATION===========")
    logging.info(f"Using {args.optimizer.upper()} as parameter optimizer")
    logging.info(f"Batch size: {args.batch_size}")
    if args.ema:
        logging.info(f"Using Exponential Moving Average with decay: {args.ema_decay}")
    logging.info(
        f"Number of gradient updates: {int(args.max_num_epochs*len(train_set)/args.batch_size)}"
    )
    logging.info(f"Learning rate: {args.lr}, weight decay: {args.weight_decay}")
    logging.info(loss_fn)

    # Cueq
    if args.enable_cueq:
        logging.info("Converting model to CUEQ for accelerated training")
        assert model.__class__.__name__ in ["MACE", "ScaleShiftMACE"]
        model = run_e3nn_to_cueq(deepcopy(model), device=device)
    # Optimizer
    param_options = get_params_options(args, model)
    optimizer: torch.optim.Optimizer
    optimizer = get_optimizer(args, param_options)
    if args.device == "xpu":
        logging.info("Optimzing model and optimzier for XPU")
        model, optimizer = ipex.optimize(model, optimizer=optimizer)
    logger = tools.MetricsLogger(
        directory=args.results_dir, tag=tag + "_train"
    )  # pylint: disable=E1123

    lr_scheduler = LRScheduler(optimizer, args)

    swa: Optional[tools.SWAContainer] = None
    swas = [False]
    if args.swa:
        swa, swas = get_swa(args, model, optimizer, swas, dipole_only)

    checkpoint_handler = tools.CheckpointHandler(
        directory=args.checkpoints_dir,
        tag=tag,
        keep=args.keep_checkpoints,
        swa_start=args.start_swa,
    )

    start_epoch = 0
    if args.restart_latest:
        try:
            opt_start_epoch = checkpoint_handler.load_latest(
                state=tools.CheckpointState(model, optimizer, lr_scheduler),
                swa=True,
                device=device,
            )
        except Exception:  # pylint: disable=W0703
            opt_start_epoch = checkpoint_handler.load_latest(
                state=tools.CheckpointState(model, optimizer, lr_scheduler),
                swa=False,
                device=device,
            )
        if opt_start_epoch is not None:
            start_epoch = opt_start_epoch

    ema: Optional[ExponentialMovingAverage] = None
    if args.ema:
        ema = ExponentialMovingAverage(model.parameters(), decay=args.ema_decay)
    else:
        for group in optimizer.param_groups:
            group["lr"] = args.lr

    if args.lbfgs_config:
        max_iter = args.lbfgs_config.get("max_iter", 200)
        history_size = args.lbfgs_config.get("history", 240)

        logging.info("Switching optimizer to LBFGS")
        optimizer = LBFGS(model.parameters(),
                          history_size=history_size,
<<<<<<< HEAD
                          max_iter=max_iter,
                          line_search_fn=False,
                          batch_mode=False)
        
    if args.shampoo:
        optimizer = DistributedShampoo(
        model.parameters(),
        lr=args.lr,
        betas=(args.beta, 0.999),
        weight_decay=args.weight_decay,
        max_preconditioner_dim=9998192,
        precondition_frequency=50,
        use_decoupled_weight_decay=True,
        grafting_config=AdamGraftingConfig(
            beta2=args.ema_decay,
            epsilon=1e-08,
            ),
        )
=======
                          max_iter=max_iter)
>>>>>>> 71b86b28

    if args.wandb:
        setup_wandb(args)
    if args.distributed:
        distributed_model = DDP(model, device_ids=[local_rank])
    else:
        distributed_model = None
    tools.train(
        model=model,
        loss_fn=loss_fn,
        train_loader=train_loader,
        valid_loaders=valid_loaders,
        optimizer=optimizer,
        lr_scheduler=lr_scheduler,
        checkpoint_handler=checkpoint_handler,
        eval_interval=args.eval_interval,
        start_epoch=start_epoch,
        max_num_epochs=args.max_num_epochs,
        logger=logger,
        patience=args.patience,
        save_all_checkpoints=args.save_all_checkpoints,
        output_args=output_args,
        device=device,
        swa=swa,
        ema=ema,
        max_grad_norm=args.clip_grad,
        log_errors=args.error_table,
        log_wandb=args.wandb,
        distributed=args.distributed,
        distributed_model=distributed_model,
        train_sampler=train_sampler,
        rank=rank,
    )

    logging.info("")
    logging.info("===========RESULTS===========")
    logging.info("Computing metrics for training, validation, and test sets")

    train_valid_data_loader = {}
    for head_config in head_configs:
        data_loader_name = "train_" + head_config.head_name
        train_valid_data_loader[data_loader_name] = head_config.train_loader
    for head, valid_loader in valid_loaders.items():
        data_load_name = "valid_" + head
        train_valid_data_loader[data_load_name] = valid_loader

    test_sets = {}
    stop_first_test = False
    test_data_loader = {}
    if all(
        head_config.test_file == head_configs[0].test_file
        for head_config in head_configs
    ) and head_configs[0].test_file is not None:
        stop_first_test = True
    if all(
        head_config.test_dir == head_configs[0].test_dir
        for head_config in head_configs
    ) and head_configs[0].test_dir is not None:
        stop_first_test = True
    for head_config in head_configs:
        if check_path_ase_read(head_config.train_file):
            for name, subset in head_config.collections.tests:
                test_sets[name] = [
                    data.AtomicData.from_config(
                        config, z_table=z_table, cutoff=args.r_max, heads=heads
                    )
                    for config in subset
                ]
        if head_config.test_dir is not None:
            if not args.multi_processed_test:
                test_files = get_files_with_suffix(head_config.test_dir, "_test.h5")
                for test_file in test_files:
                    name = os.path.splitext(os.path.basename(test_file))[0]
                    test_sets[name] = data.HDF5Dataset(
                        test_file, r_max=args.r_max, z_table=z_table, heads=heads, head=head_config.head_name
                    )
            else:
                test_folders = glob(head_config.test_dir + "/*")
                for folder in test_folders:
                    name = os.path.splitext(os.path.basename(test_file))[0]
                    test_sets[name] = data.dataset_from_sharded_hdf5(
                        folder, r_max=args.r_max, z_table=z_table, heads=heads, head=head_config.head_name
                    )
        for test_name, test_set in test_sets.items():
            test_sampler = None
            if args.distributed:
                test_sampler = torch.utils.data.distributed.DistributedSampler(
                    test_set,
                    num_replicas=world_size,
                    rank=rank,
                    shuffle=True,
                    drop_last=True,
                    seed=args.seed,
                )
            try:
                drop_last = test_set.drop_last
            except AttributeError as e:  # pylint: disable=W0612
                drop_last = False
            test_loader = torch_geometric.dataloader.DataLoader(
                test_set,
                batch_size=args.valid_batch_size,
                shuffle=(test_sampler is None),
                drop_last=drop_last,
                num_workers=args.num_workers,
                pin_memory=args.pin_memory,
            )
            test_data_loader[test_name] = test_loader
        if stop_first_test:
            break

    for swa_eval in swas:
        epoch = checkpoint_handler.load_latest(
            state=tools.CheckpointState(model, optimizer, lr_scheduler),
            swa=swa_eval,
            device=device,
        )
        model.to(device)
        if args.distributed:
            distributed_model = DDP(model, device_ids=[local_rank])
        model_to_evaluate = model if not args.distributed else distributed_model
        if swa_eval:
            logging.info(f"Loaded Stage two model from epoch {epoch} for evaluation")
        else:
            logging.info(f"Loaded Stage one model from epoch {epoch} for evaluation")

        for param in model.parameters():
            param.requires_grad = False
        table_train_valid = create_error_table(
            table_type=args.error_table,
            all_data_loaders=train_valid_data_loader,
            model=model_to_evaluate,
            loss_fn=loss_fn,
            output_args=output_args,
            log_wandb=args.wandb,
            device=device,
            distributed=args.distributed,
        )
        logging.info("Error-table on TRAIN and VALID:\n" + str(table_train_valid))

        if test_data_loader:
            table_test = create_error_table(
                table_type=args.error_table,
                all_data_loaders=test_data_loader,
                model=model_to_evaluate,
                loss_fn=loss_fn,
                output_args=output_args,
                log_wandb=args.wandb,
                device=device,
                distributed=args.distributed,
            )
            logging.info("Error-table on TEST:\n" + str(table_test))

        if rank == 0:
            # Save entire model
            if swa_eval:
                model_path = Path(args.checkpoints_dir) / (tag + "_stagetwo.model")
            else:
                model_path = Path(args.checkpoints_dir) / (tag + ".model")
            logging.info(f"Saving model to {model_path}")
            model_to_save = deepcopy(model)
            if args.enable_cueq:
                print("RUNING CUEQ TO E3NN")
                print("swa_eval", swa_eval)
                model_to_save = run_cueq_to_e3nn(deepcopy(model), device=device)
            if args.save_cpu:
                model_to_save = model_to_save.to("cpu")
            torch.save(model_to_save, model_path)
            extra_files = {
                "commit.txt": commit.encode("utf-8") if commit is not None else b"",
                "config.yaml": json.dumps(
                    convert_to_json_format(extract_config_mace_model(model))
                ),
            }
            if swa_eval:
                torch.save(
                    model_to_save, Path(args.model_dir) / (args.name + "_stagetwo.model")
                )
                try:
                    path_complied = Path(args.model_dir) / (
                        args.name + "_stagetwo_compiled.model"
                    )
                    logging.info(f"Compiling model, saving metadata {path_complied}")
                    model_compiled = jit.compile(deepcopy(model_to_save))
                    torch.jit.save(
                        model_compiled,
                        path_complied,
                        _extra_files=extra_files,
                    )
                except Exception as e:  # pylint: disable=W0703
                    pass
            else:
                torch.save(model_to_save, Path(args.model_dir) / (args.name + ".model"))
                try:
                    path_complied = Path(args.model_dir) / (
                        args.name + "_compiled.model"
                    )
                    logging.info(f"Compiling model, saving metadata to {path_complied}")
                    model_compiled = jit.compile(deepcopy(model_to_save))
                    torch.jit.save(
                        model_compiled,
                        path_complied,
                        _extra_files=extra_files,
                    )
                except Exception as e:  # pylint: disable=W0703
                    pass

        if args.distributed:
            torch.distributed.barrier()

    logging.info("Done")
    if args.distributed:
        torch.distributed.destroy_process_group()


if __name__ == "__main__":
    main()<|MERGE_RESOLUTION|>--- conflicted
+++ resolved
@@ -614,10 +614,7 @@
         logging.info("Switching optimizer to LBFGS")
         optimizer = LBFGS(model.parameters(),
                           history_size=history_size,
-<<<<<<< HEAD
-                          max_iter=max_iter,
-                          line_search_fn=False,
-                          batch_mode=False)
+                          max_iter=max_iter)
         
     if args.shampoo:
         optimizer = DistributedShampoo(
@@ -625,7 +622,7 @@
         lr=args.lr,
         betas=(args.beta, 0.999),
         weight_decay=args.weight_decay,
-        max_preconditioner_dim=9998192,
+        max_preconditioner_dim=1008192,
         precondition_frequency=50,
         use_decoupled_weight_decay=True,
         grafting_config=AdamGraftingConfig(
@@ -633,9 +630,6 @@
             epsilon=1e-08,
             ),
         )
-=======
-                          max_iter=max_iter)
->>>>>>> 71b86b28
 
     if args.wandb:
         setup_wandb(args)
